--- conflicted
+++ resolved
@@ -251,11 +251,7 @@
                  pass_line: float = 0.9, checkpoint: str = "bss_checkpoint",
                  mmpdb: str = DEFAULT_MMPDB, substructure: str = None, max_variable_size: int = 4,
                  g2g_translation_model: str = util.G2G_TRANSLATION_MODEL, g2g_num_decode: int = 0,
-<<<<<<< HEAD
                  prediction_workers: int = 1, debug_info: bool = False):
-=======
-                 prediction_workers: int = 1):
->>>>>>> 37fbd7c4
         super(BeamSearchSolver, self).__init__(predictor_wrapper, constraint, [source_mol],
                                                mmpdb, substructure, max_variable_size,
                                                g2g_translation_model, g2g_num_decode, prediction_workers)
@@ -263,12 +259,9 @@
         self.iter_num = iter_num
         self.beam_width = beam_width
         self.exhaustiveness = exhaustiveness
-<<<<<<< HEAD
         self.retry_chance = int(beam_width * retry_chance) if retry_chance < 1 else int(retry_chance)
         self.simulated_annealing_temperature = simulated_annealing_temperature
-=======
-        self.retry_chance = int(beam_width * epsilon) if epsilon < 1 else int(epsilon)
->>>>>>> 37fbd7c4
+        self.discard = set()
         self.discard = set()
         self.pass_line = pass_line
         self.result = set()
@@ -319,12 +312,9 @@
             pickle.dump(self, f)
         print("checkpoint saved")
 
-<<<<<<< HEAD
         if hasattr(self, "debug"):
             self.debug = debug_info
 
-=======
->>>>>>> 37fbd7c4
     def _update_discard(self, n: Node) -> None:
         self.discard.add(n)
         n.neighbors = []
@@ -356,14 +346,8 @@
 
         if self.g2g_num_decode != 0:
             for n in self.fringe:
-<<<<<<< HEAD
                 g2g_hints = self.g2g_translate(str(n), self.g2g_translation_model, self.g2g_num_decode)
                 run_prediction.extend([Node(n) for n in g2g_hints])
-=======
-                if n not in self.discard:
-                    g2g_hints = self.g2g_translate(str(n), self.g2g_translation_model, self.g2g_num_decode)
-                    run_prediction.extend([Node(n) for n in g2g_hints])
->>>>>>> 37fbd7c4
 
         no_dup = set(run_prediction)
         run_prediction = list(no_dup)
@@ -378,11 +362,7 @@
         # idea of branch and bound
         mask = {"dock_score": [False] * len(run_prediction)}
         for i in range(len(run_prediction)):
-<<<<<<< HEAD
             if run_prediction[i].evaluation < self.clip_bound:
-=======
-            if run_prediction[i].evaluation < bound:
->>>>>>> 37fbd7c4
                 self._update_discard(run_prediction[i])
                 mask["dock_score"][i] = True
         return mask
